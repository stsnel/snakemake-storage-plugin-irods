--- conflicted
+++ resolved
@@ -180,11 +180,7 @@
                 env = json.load(f)
 
             def retrieve(src, trgt):
-<<<<<<< HEAD
                 if src in env:
-=======
-                if src in env and getattr(self, trgt) is None:
->>>>>>> dbaf8cf8
                     setattr(self, trgt, env[src])
 
             retrieve("irods_host", "host")
